/*
 * Copyright 2002-2019 the original author or authors.
 *
 * Licensed under the Apache License, Version 2.0 (the "License");
 * you may not use this file except in compliance with the License.
 * You may obtain a copy of the License at
 *
 *      https://www.apache.org/licenses/LICENSE-2.0
 *
 * Unless required by applicable law or agreed to in writing, software
 * distributed under the License is distributed on an "AS IS" BASIS,
 * WITHOUT WARRANTIES OR CONDITIONS OF ANY KIND, either express or implied.
 * See the License for the specific language governing permissions and
 * limitations under the License.
 */

package org.springframework.web.reactive.function.client;

import java.net.URI;
import java.nio.charset.Charset;
import java.nio.charset.StandardCharsets;
import java.time.ZonedDateTime;
import java.util.ArrayList;
import java.util.Arrays;
import java.util.LinkedHashMap;
import java.util.List;
import java.util.Map;
import java.util.function.BiFunction;
import java.util.function.Consumer;
import java.util.function.Function;
import java.util.function.Predicate;
import java.util.function.Supplier;

import org.reactivestreams.Publisher;
import reactor.core.publisher.Flux;
import reactor.core.publisher.Mono;

import org.springframework.core.ParameterizedTypeReference;
import org.springframework.core.io.buffer.DataBufferUtils;
import org.springframework.http.HttpHeaders;
import org.springframework.http.HttpMethod;
import org.springframework.http.HttpRequest;
import org.springframework.http.HttpStatus;
import org.springframework.http.MediaType;
import org.springframework.http.client.reactive.ClientHttpRequest;
import org.springframework.lang.Nullable;
import org.springframework.util.Assert;
import org.springframework.util.CollectionUtils;
import org.springframework.util.LinkedMultiValueMap;
import org.springframework.util.MimeType;
import org.springframework.util.MultiValueMap;
import org.springframework.web.reactive.function.BodyExtractors;
import org.springframework.web.reactive.function.BodyInserter;
import org.springframework.web.reactive.function.BodyInserters;
import org.springframework.web.util.DefaultUriBuilderFactory;
import org.springframework.web.util.UriBuilder;
import org.springframework.web.util.UriBuilderFactory;

/**
 * Default implementation of {@link WebClient}.
 *
 * @author Rossen Stoyanchev
 * @author Brian Clozel
 * @since 5.0
 */
class DefaultWebClient implements WebClient {

	private static final String URI_TEMPLATE_ATTRIBUTE = WebClient.class.getName() + ".uriTemplate";

	private static final Mono<ClientResponse> NO_HTTP_CLIENT_RESPONSE_ERROR = Mono.error(
			new IllegalStateException("The underlying HTTP client completed without emitting a response."));


	private final ExchangeFunction exchangeFunction;

	private final UriBuilderFactory uriBuilderFactory;

	@Nullable
	private final HttpHeaders defaultHeaders;

	@Nullable
	private final MultiValueMap<String, String> defaultCookies;

	@Nullable
	private final Consumer<RequestHeadersSpec<?>> defaultRequest;

	private final DefaultWebClientBuilder builder;


	DefaultWebClient(ExchangeFunction exchangeFunction, @Nullable UriBuilderFactory factory,
			@Nullable HttpHeaders defaultHeaders, @Nullable MultiValueMap<String, String> defaultCookies,
			@Nullable Consumer<RequestHeadersSpec<?>> defaultRequest, DefaultWebClientBuilder builder) {

		this.exchangeFunction = exchangeFunction;
		this.uriBuilderFactory = (factory != null ? factory : new DefaultUriBuilderFactory());
		this.defaultHeaders = defaultHeaders;
		this.defaultCookies = defaultCookies;
		this.defaultRequest = defaultRequest;
		this.builder = builder;
	}


	@Override
	public RequestHeadersUriSpec<?> get() {
		return methodInternal(HttpMethod.GET);
	}

	@Override
	public RequestHeadersUriSpec<?> head() {
		return methodInternal(HttpMethod.HEAD);
	}

	@Override
	public RequestBodyUriSpec post() {
		return methodInternal(HttpMethod.POST);
	}

	@Override
	public RequestBodyUriSpec put() {
		return methodInternal(HttpMethod.PUT);
	}

	@Override
	public RequestBodyUriSpec patch() {
		return methodInternal(HttpMethod.PATCH);
	}

	@Override
	public RequestHeadersUriSpec<?> delete() {
		return methodInternal(HttpMethod.DELETE);
	}

	@Override
	public RequestHeadersUriSpec<?> options() {
		return methodInternal(HttpMethod.OPTIONS);
	}

	@Override
	public RequestBodyUriSpec method(HttpMethod httpMethod) {
		return methodInternal(httpMethod);
	}

	private RequestBodyUriSpec methodInternal(HttpMethod httpMethod) {
		return new DefaultRequestBodyUriSpec(httpMethod);
	}

	@Override
	public Builder mutate() {
		return new DefaultWebClientBuilder(this.builder);
	}


	private class DefaultRequestBodyUriSpec implements RequestBodyUriSpec {

		private final HttpMethod httpMethod;

		@Nullable
		private URI uri;

		@Nullable
		private HttpHeaders headers;

		@Nullable
		private MultiValueMap<String, String> cookies;

		@Nullable
		private BodyInserter<?, ? super ClientHttpRequest> inserter;

		private final Map<String, Object> attributes = new LinkedHashMap<>(4);

		DefaultRequestBodyUriSpec(HttpMethod httpMethod) {
			this.httpMethod = httpMethod;
		}

		@Override
		public RequestBodySpec uri(String uriTemplate, Object... uriVariables) {
			attribute(URI_TEMPLATE_ATTRIBUTE, uriTemplate);
			return uri(uriBuilderFactory.expand(uriTemplate, uriVariables));
		}

		@Override
		public RequestBodySpec uri(String uriTemplate, Map<String, ?> uriVariables) {
			attribute(URI_TEMPLATE_ATTRIBUTE, uriTemplate);
			return uri(uriBuilderFactory.expand(uriTemplate, uriVariables));
		}

		@Override
		public RequestBodySpec uri(String uriTemplate, Function<UriBuilder, URI> uriFunction) {
			attribute(URI_TEMPLATE_ATTRIBUTE, uriTemplate);
			return uri(uriFunction.apply(uriBuilderFactory.uriString(uriTemplate)));
		}

		@Override
		public RequestBodySpec uri(Function<UriBuilder, URI> uriFunction) {
			return uri(uriFunction.apply(uriBuilderFactory.builder()));
		}

		@Override
		public RequestBodySpec uri(URI uri) {
			this.uri = uri;
			return this;
		}

		private HttpHeaders getHeaders() {
			if (this.headers == null) {
				this.headers = new HttpHeaders();
			}
			return this.headers;
		}

		private MultiValueMap<String, String> getCookies() {
			if (this.cookies == null) {
				this.cookies = new LinkedMultiValueMap<>(4);
			}
			return this.cookies;
		}

		@Override
		public DefaultRequestBodyUriSpec header(String headerName, String... headerValues) {
			for (String headerValue : headerValues) {
				getHeaders().add(headerName, headerValue);
			}
			return this;
		}

		@Override
		public DefaultRequestBodyUriSpec headers(Consumer<HttpHeaders> headersConsumer) {
			headersConsumer.accept(getHeaders());
			return this;
		}

		@Override
		public RequestBodySpec attribute(String name, Object value) {
			this.attributes.put(name, value);
			return this;
		}

		@Override
		public RequestBodySpec attributes(Consumer<Map<String, Object>> attributesConsumer) {
			attributesConsumer.accept(this.attributes);
			return this;
		}

		@Override
		public DefaultRequestBodyUriSpec accept(MediaType... acceptableMediaTypes) {
			getHeaders().setAccept(Arrays.asList(acceptableMediaTypes));
			return this;
		}

		@Override
		public DefaultRequestBodyUriSpec acceptCharset(Charset... acceptableCharsets) {
			getHeaders().setAcceptCharset(Arrays.asList(acceptableCharsets));
			return this;
		}

		@Override
		public DefaultRequestBodyUriSpec contentType(MediaType contentType) {
			getHeaders().setContentType(contentType);
			return this;
		}

		@Override
		public DefaultRequestBodyUriSpec contentLength(long contentLength) {
			getHeaders().setContentLength(contentLength);
			return this;
		}

		@Override
		public DefaultRequestBodyUriSpec cookie(String name, String value) {
			getCookies().add(name, value);
			return this;
		}

		@Override
		public DefaultRequestBodyUriSpec cookies(Consumer<MultiValueMap<String, String>> cookiesConsumer) {
			cookiesConsumer.accept(getCookies());
			return this;
		}

		@Override
		public DefaultRequestBodyUriSpec ifModifiedSince(ZonedDateTime ifModifiedSince) {
			getHeaders().setIfModifiedSince(ifModifiedSince);
			return this;
		}

		@Override
		public DefaultRequestBodyUriSpec ifNoneMatch(String... ifNoneMatches) {
			getHeaders().setIfNoneMatch(Arrays.asList(ifNoneMatches));
			return this;
		}

		@Override
		public RequestHeadersSpec<?> body(BodyInserter<?, ? super ClientHttpRequest> inserter) {
			this.inserter = inserter;
			return this;
		}

		@Override
		public <T, P extends Publisher<T>> RequestHeadersSpec<?> body(
				P publisher, ParameterizedTypeReference<T> typeReference) {

			this.inserter = BodyInserters.fromPublisher(publisher, typeReference);
			return this;
		}

		@Override
		public <T, P extends Publisher<T>> RequestHeadersSpec<?> body(P publisher, Class<T> elementClass) {
			this.inserter = BodyInserters.fromPublisher(publisher, elementClass);
			return this;
		}

		@Override
		public RequestHeadersSpec<?> syncBody(Object body) {
			Assert.isTrue(!(body instanceof Publisher),
					"Please specify the element class by using body(Publisher, Class)");
			this.inserter = BodyInserters.fromObject(body);
			return this;
		}

		@Override
		public Mono<ClientResponse> exchange() {
			ClientRequest request = (this.inserter != null ?
					initRequestBuilder().body(this.inserter).build() :
					initRequestBuilder().build());
			return Mono.defer(() -> exchangeFunction.exchange(request)
					.checkpoint("Request to " + this.httpMethod.name() + " " + this.uri + " [DefaultWebClient]")
					.switchIfEmpty(NO_HTTP_CLIENT_RESPONSE_ERROR));
		}

		private ClientRequest.Builder initRequestBuilder() {
			if (defaultRequest != null) {
				defaultRequest.accept(this);
			}
			return ClientRequest.create(this.httpMethod, initUri())
					.headers(headers -> headers.addAll(initHeaders()))
					.cookies(cookies -> cookies.addAll(initCookies()))
					.attributes(attributes -> attributes.putAll(this.attributes));
		}

		private URI initUri() {
			return (this.uri != null ? this.uri : uriBuilderFactory.expand(""));
		}

		private HttpHeaders initHeaders() {
			if (CollectionUtils.isEmpty(this.headers)) {
				return (defaultHeaders != null ? defaultHeaders : new HttpHeaders());
			}
			else if (CollectionUtils.isEmpty(defaultHeaders)) {
				return this.headers;
			}
			else {
				HttpHeaders result = new HttpHeaders();
				result.putAll(defaultHeaders);
				result.putAll(this.headers);
				return result;
			}
		}

		private MultiValueMap<String, String> initCookies() {
			if (CollectionUtils.isEmpty(this.cookies)) {
				return (defaultCookies != null ? defaultCookies : new LinkedMultiValueMap<>());
			}
			else if (CollectionUtils.isEmpty(defaultCookies)) {
				return this.cookies;
			}
			else {
				MultiValueMap<String, String> result = new LinkedMultiValueMap<>();
				result.putAll(defaultCookies);
				result.putAll(this.cookies);
				return result;
			}
		}

		@Override
		public ResponseSpec retrieve() {
			return new DefaultResponseSpec(exchange(), this::createRequest);
		}

		private HttpRequest createRequest() {
			return new HttpRequest() {
				private final URI uri = initUri();
				private final HttpHeaders headers = initHeaders();

				@Override
				public HttpMethod getMethod() {
					return httpMethod;
				}
				@Override
				public String getMethodValue() {
					return httpMethod.name();
				}
				@Override
				public URI getURI() {
					return this.uri;
				}
				@Override
				public HttpHeaders getHeaders() {
					return this.headers;
				}
			};
		}
	}


	private static class DefaultResponseSpec implements ResponseSpec {

		private static final StatusHandler DEFAULT_STATUS_HANDLER =
				new StatusHandler(HttpStatus::isError, DefaultResponseSpec::createResponseException);

		private final Mono<ClientResponse> responseMono;

		private final Supplier<HttpRequest> requestSupplier;

		private final List<StatusHandler> statusHandlers = new ArrayList<>(1);

		DefaultResponseSpec(Mono<ClientResponse> responseMono, Supplier<HttpRequest> requestSupplier) {
			this.responseMono = responseMono;
			this.requestSupplier = requestSupplier;
			this.statusHandlers.add(DEFAULT_STATUS_HANDLER);
		}

		@Override
		public ResponseSpec onStatus(Predicate<HttpStatus> statusPredicate,
				Function<ClientResponse, Mono<? extends Throwable>> exceptionFunction) {

			if (this.statusHandlers.size() == 1 && this.statusHandlers.get(0) == DEFAULT_STATUS_HANDLER) {
				this.statusHandlers.clear();
			}
			this.statusHandlers.add(new StatusHandler(statusPredicate,
					(clientResponse, request) -> exceptionFunction.apply(clientResponse)));

			return this;
		}

		@Override
		public <T> Mono<T> bodyToMono(Class<T> bodyType) {
			return this.responseMono.flatMap(response -> handleBody(response,
					response.bodyToMono(bodyType), mono -> mono.flatMap(Mono::error)));
		}

		@Override
		public <T> Mono<T> bodyToMono(ParameterizedTypeReference<T> bodyType) {
			return this.responseMono.flatMap(response ->
					handleBody(response, response.bodyToMono(bodyType), mono -> mono.flatMap(Mono::error)));
		}

		@Override
		public <T> Flux<T> bodyToFlux(Class<T> elementType) {
			return this.responseMono.flatMapMany(response ->
					handleBody(response, response.bodyToFlux(elementType), mono -> mono.handle((t, sink) -> sink.error(t))));
		}

		@Override
		public <T> Flux<T> bodyToFlux(ParameterizedTypeReference<T> elementType) {
			return this.responseMono.flatMapMany(response ->
					handleBody(response, response.bodyToFlux(elementType), mono -> mono.handle((t, sink) -> sink.error(t))));
		}

		private <T extends Publisher<?>> T handleBody(ClientResponse response,
				T bodyPublisher, Function<Mono<? extends Throwable>, T> errorFunction) {

			if (HttpStatus.resolve(response.rawStatusCode()) != null) {
				for (StatusHandler handler : this.statusHandlers) {
					if (handler.test(response.statusCode())) {
						HttpRequest request = this.requestSupplier.get();
<<<<<<< HEAD
						Mono<? extends Throwable> exMono = handler.apply(response, request);
						exMono = exMono.flatMap(ex -> drainBody(response, ex));
						exMono = exMono.onErrorResume(ex -> drainBody(response, ex));
						T result = errorFunction.apply(exMono);
						return insertCheckpoint(result, response.statusCode(), request);
=======
						Mono<? extends Throwable> exMono;
						try {
							exMono = handler.apply(response, request);
							exMono = exMono.flatMap(ex -> drainBody(response, ex));
							exMono = exMono.onErrorResume(ex -> drainBody(response, ex));
						}
						catch (Throwable ex2) {
							exMono = drainBody(response, ex2);
						}
						return errorFunction.apply(exMono);
>>>>>>> 2aec175c
					}
				}
				return bodyPublisher;
			}
			else {
				return errorFunction.apply(createResponseException(response, this.requestSupplier.get()));
			}
		}

		@SuppressWarnings("unchecked")
		private <T> Mono<T> drainBody(ClientResponse response, Throwable ex) {
			// Ensure the body is drained, even if the StatusHandler didn't consume it,
			// but ignore exception, in case the handler did consume.
			return (Mono<T>) response.bodyToMono(Void.class)
					.onErrorResume(ex2 -> Mono.empty()).thenReturn(ex);
		}

		@SuppressWarnings("unchecked")
		private <T extends Publisher<?>> T insertCheckpoint(T result, HttpStatus status, HttpRequest request) {
			String httpMethod = request.getMethodValue();
			URI uri = request.getURI();
			String description = status + " from " + httpMethod + " " + uri + " [DefaultWebClient]";
			if (result instanceof Mono) {
				return (T) ((Mono<?>) result).checkpoint(description);
			}
			else if (result instanceof Flux) {
				return (T) ((Flux<?>) result).checkpoint(description);
			}
			else {
				return result;
			}
		}

		private static Mono<WebClientResponseException> createResponseException(
				ClientResponse response, HttpRequest request) {

			return DataBufferUtils.join(response.body(BodyExtractors.toDataBuffers()))
					.map(dataBuffer -> {
						byte[] bytes = new byte[dataBuffer.readableByteCount()];
						dataBuffer.read(bytes);
						DataBufferUtils.release(dataBuffer);
						return bytes;
					})
					.defaultIfEmpty(new byte[0])
					.map(bodyBytes -> {
						Charset charset = response.headers().contentType()
								.map(MimeType::getCharset)
								.orElse(StandardCharsets.ISO_8859_1);
						if (HttpStatus.resolve(response.rawStatusCode()) != null) {
							return WebClientResponseException.create(
									response.statusCode().value(),
									response.statusCode().getReasonPhrase(),
									response.headers().asHttpHeaders(),
									bodyBytes,
									charset,
									request);
						}
						else {
							return new UnknownHttpStatusCodeException(
									response.rawStatusCode(),
									response.headers().asHttpHeaders(),
									bodyBytes,
									charset,
									request);
						}
					});
		}


		private static class StatusHandler {

			private final Predicate<HttpStatus> predicate;

			private final BiFunction<ClientResponse, HttpRequest, Mono<? extends Throwable>> exceptionFunction;

			public StatusHandler(Predicate<HttpStatus> predicate,
					BiFunction<ClientResponse, HttpRequest, Mono<? extends Throwable>> exceptionFunction) {

				Assert.notNull(predicate, "Predicate must not be null");
				Assert.notNull(exceptionFunction, "Function must not be null");
				this.predicate = predicate;
				this.exceptionFunction = exceptionFunction;
			}

			public boolean test(HttpStatus status) {
				return this.predicate.test(status);
			}

			public Mono<? extends Throwable> apply(ClientResponse response, HttpRequest request) {
				return this.exceptionFunction.apply(response, request);
			}
		}
	}

}<|MERGE_RESOLUTION|>--- conflicted
+++ resolved
@@ -463,13 +463,6 @@
 				for (StatusHandler handler : this.statusHandlers) {
 					if (handler.test(response.statusCode())) {
 						HttpRequest request = this.requestSupplier.get();
-<<<<<<< HEAD
-						Mono<? extends Throwable> exMono = handler.apply(response, request);
-						exMono = exMono.flatMap(ex -> drainBody(response, ex));
-						exMono = exMono.onErrorResume(ex -> drainBody(response, ex));
-						T result = errorFunction.apply(exMono);
-						return insertCheckpoint(result, response.statusCode(), request);
-=======
 						Mono<? extends Throwable> exMono;
 						try {
 							exMono = handler.apply(response, request);
@@ -479,8 +472,8 @@
 						catch (Throwable ex2) {
 							exMono = drainBody(response, ex2);
 						}
-						return errorFunction.apply(exMono);
->>>>>>> 2aec175c
+						T result = errorFunction.apply(exMono);
+						return insertCheckpoint(result, response.statusCode(), request);
 					}
 				}
 				return bodyPublisher;
